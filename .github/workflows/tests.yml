--- conflicted
+++ resolved
@@ -44,11 +44,6 @@
 
       - name: Run e2e tests
         run: |
-<<<<<<< HEAD
-          FILENAME="f99e7b0c/rel-nightly"
-          export CI_E2E_FILENAME="$FILENAME"
-=======
->>>>>>> 7dafc16e
           make e2e-conduit
 
       - name: Upload codecov report
