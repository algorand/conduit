--- conflicted
+++ resolved
@@ -48,15 +48,10 @@
 mode: %s
 netaddr: %s
 `, archivalModeStr, ts.URL)
-<<<<<<< HEAD
 	err := testImporter.Init(ctx, conduit.MakePipelineInitProvider(&pRound, nil), plugins.MakePluginConfig(cfgStr), logger)
 	assert.NoError(t, err)
 	gen, err := testImporter.GetGenesis()
 	assert.NoError(t, err)
-=======
-	gen, err := testImporter.Init(ctx, conduit.MakePipelineInitProvider(&pRound, nil), plugins.MakePluginConfig(cfgStr), logger)
-	assert.NoError(t, err)
->>>>>>> 6c451730
 	assert.NotNil(t, gen)
 	err = testImporter.Close()
 	assert.NoError(t, err)
@@ -293,23 +288,14 @@
 			}
 			cfgStr, err := yaml.Marshal(cfg)
 			require.NoError(t, err)
-<<<<<<< HEAD
 			//var gen *sdk.Genesis
 			// TODO: this needs to handle GetGenesis
 			err = testImporter.Init(context.Background(), conduit.MakePipelineInitProvider(&ttest.targetRound, nil), plugins.MakePluginConfig(string(cfgStr)), testLogger)
-=======
-			var gen *sdk.Genesis
-			gen, err = testImporter.Init(context.Background(), conduit.MakePipelineInitProvider(&ttest.targetRound, nil), plugins.MakePluginConfig(string(cfgStr)), testLogger)
->>>>>>> 6c451730
 			if ttest.err != "" {
 				require.ErrorContains(t, err, ttest.err, ttest.err)
 			} else {
 				require.NoError(t, err)
-<<<<<<< HEAD
 				// assert.NotNil(t, gen)
-=======
-				assert.NotNil(t, gen)
->>>>>>> 6c451730
 			}
 			_ = testImporter.Close()
 			// Make sure each of the expected log messages are present
@@ -336,15 +322,10 @@
 mode: %s
 netaddr: %s
 `, "follower", url)
-<<<<<<< HEAD
 	err := testImporter.Init(ctx, conduit.MakePipelineInitProvider(&pRound, nil), plugins.MakePluginConfig(cfgStr), logger)
 	assert.ErrorContains(t, err, "parse")
 	gen, err := testImporter.GetGenesis()
 	require.NoError(t, err)
-=======
-	gen, err := testImporter.Init(ctx, conduit.MakePipelineInitProvider(&pRound, nil), plugins.MakePluginConfig(cfgStr), logger)
-	assert.ErrorContains(t, err, "parse")
->>>>>>> 6c451730
 	assert.Nil(t, gen)
 }
 
@@ -361,15 +342,10 @@
 mode: %s
 netaddr: %s
 `, name, ts.URL)
-<<<<<<< HEAD
 	err := testImporter.Init(ctx, conduit.MakePipelineInitProvider(&pRound, nil), plugins.MakePluginConfig(cfgStr), logger)
 	assert.EqualError(t, err, fmt.Sprintf("algod importer was set to a mode (%s) that wasn't supported", name))
 	gen, err := testImporter.GetGenesis()
 	require.NoError(t, err)
-=======
-	gen, err := testImporter.Init(ctx, conduit.MakePipelineInitProvider(&pRound, nil), plugins.MakePluginConfig(cfgStr), logger)
-	assert.EqualError(t, err, fmt.Sprintf("algod importer was set to a mode (%s) that wasn't supported", name))
->>>>>>> 6c451730
 	assert.Nil(t, gen)
 }
 
@@ -385,19 +361,12 @@
 mode: %s
 netaddr: %s
 `, archivalModeStr, ts.URL)
-<<<<<<< HEAD
 	err := testImporter.Init(ctx, conduit.MakePipelineInitProvider(&pRound, nil), plugins.MakePluginConfig(cfgStr), logger)
 	assert.Error(t, err)
 	assert.ErrorContains(t, err, "unable to fetch genesis file")
 	gen, err := testImporter.GetGenesis()
 	assert.Nil(t, gen)
 	require.NoError(t, err)
-=======
-	gen, err := testImporter.Init(ctx, conduit.MakePipelineInitProvider(&pRound, nil), plugins.MakePluginConfig(cfgStr), logger)
-	assert.Error(t, err)
-	assert.ErrorContains(t, err, "unable to fetch genesis file")
-	assert.Nil(t, gen)
->>>>>>> 6c451730
 	testImporter.Close()
 }
 
@@ -408,17 +377,11 @@
 	logger := logrus.New()
 
 	testImporter := New()
-<<<<<<< HEAD
 	err := testImporter.Init(ctx, conduit.MakePipelineInitProvider(&pRound, nil), plugins.MakePluginConfig("`"), logger)
 	assert.Error(t, err)
 	assert.ErrorContains(t, err, "connect failure in unmarshalConfig")
 	gen, err := testImporter.GetGenesis()
 	require.NoError(t, err)
-=======
-	gen, err := testImporter.Init(ctx, conduit.MakePipelineInitProvider(&pRound, nil), plugins.MakePluginConfig("`"), logger)
-	assert.Error(t, err)
-	assert.ErrorContains(t, err, "connect failure in unmarshalConfig")
->>>>>>> 6c451730
 	assert.Nil(t, gen)
 	testImporter.Close()
 }
@@ -435,15 +398,10 @@
 mode: %s
 netaddr: %s
 `, archivalModeStr, ts.URL)
-<<<<<<< HEAD
 	err := testImporter.Init(ctx, conduit.MakePipelineInitProvider(&pRound, nil), plugins.MakePluginConfig(cfgStr), logger)
 	assert.NoError(t, err)
 	gen, err := testImporter.GetGenesis()
 	require.NoError(t, err)
-=======
-	gen, err := testImporter.Init(ctx, conduit.MakePipelineInitProvider(&pRound, nil), plugins.MakePluginConfig(cfgStr), logger)
-	assert.NoError(t, err)
->>>>>>> 6c451730
 	assert.NotNil(t, gen)
 	assert.NotEqual(t, testImporter, nil)
 
@@ -498,16 +456,10 @@
 			defer cancel()
 			testImporter := &algodImporter{}
 
-<<<<<<< HEAD
 			err = testImporter.Init(ctx, conduit.MakePipelineInitProvider(&pRound, nil), plugins.MakePluginConfig(string(cfgStr)), logger)
 			assert.NoError(t, err)
 			gen, err := testImporter.GetGenesis()
 			require.NoError(t, err)
-=======
-			var gen *sdk.Genesis
-			gen, err = testImporter.Init(ctx, conduit.MakePipelineInitProvider(&pRound, nil), plugins.MakePluginConfig(string(cfgStr)), logger)
-			assert.NoError(t, err)
->>>>>>> 6c451730
 			assert.NotNil(t, gen)
 			assert.NotEqual(t, testImporter, nil)
 
@@ -566,15 +518,10 @@
 mode: %s
 netaddr: %s
 `, ttest.name, ttest.algodServer.URL)
-<<<<<<< HEAD
 			err := testImporter.Init(ctx, conduit.MakePipelineInitProvider(&pRound, nil), plugins.MakePluginConfig(cfgStr), logger)
 			assert.NoError(t, err)
 			gen, err := testImporter.GetGenesis()
 			require.NoError(t, err)
-=======
-			gen, err := testImporter.Init(ctx, conduit.MakePipelineInitProvider(&pRound, nil), plugins.MakePluginConfig(cfgStr), logger)
-			assert.NoError(t, err)
->>>>>>> 6c451730
 			assert.NotNil(t, gen)
 			assert.NotEqual(t, testImporter, nil)
 
@@ -618,15 +565,10 @@
 mode: %s
 netaddr: %s
 `, ttest.name, ttest.algodServer.URL)
-<<<<<<< HEAD
 			err := testImporter.Init(ctx, conduit.MakePipelineInitProvider(&pRound, nil), plugins.MakePluginConfig(cfgStr), logger)
 			assert.NoError(t, err)
 			gen, err := testImporter.GetGenesis()
 			require.NoError(t, err)
-=======
-			gen, err := testImporter.Init(ctx, conduit.MakePipelineInitProvider(&pRound, nil), plugins.MakePluginConfig(cfgStr), logger)
-			assert.NoError(t, err)
->>>>>>> 6c451730
 			assert.NotNil(t, gen)
 			assert.NotEqual(t, testImporter, nil)
 
@@ -717,13 +659,9 @@
 
 			testImporter := &algodImporter{}
 			var gen *sdk.Genesis
-<<<<<<< HEAD
 			err = testImporter.Init(ctx, conduit.MakePipelineInitProvider(&pRound, nil), pcfg, testLogger)
 			require.NoError(t, err)
 			gen, err = testImporter.GetGenesis()
-=======
-			gen, err = testImporter.Init(ctx, conduit.MakePipelineInitProvider(&pRound, nil), pcfg, testLogger)
->>>>>>> 6c451730
 			require.NoError(t, err)
 			require.NotNil(t, gen)
 
