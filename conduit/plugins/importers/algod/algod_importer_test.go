package algodimporter

import (
	"context"
	"fmt"
	"net/http"
	"net/http/httptest"
	"strings"
	"testing"

	"github.com/sirupsen/logrus"
	"github.com/sirupsen/logrus/hooks/test"
	"github.com/stretchr/testify/assert"
	"github.com/stretchr/testify/require"
	"gopkg.in/yaml.v3"

	"github.com/algorand/go-algorand-sdk/v2/client/v2/algod"
	"github.com/algorand/go-algorand-sdk/v2/client/v2/common/models"
	sdk "github.com/algorand/go-algorand-sdk/v2/types"

	"github.com/algorand/conduit/conduit"
	"github.com/algorand/conduit/conduit/plugins"
)

// New initializes an algod importer
func New() *algodImporter {
	return &algodImporter{}
}

func TestImporterMetadata(t *testing.T) {
	t.Parallel()
	testImporter := New()
	metadata := testImporter.Metadata()
	assert.Equal(t, metadata.Name, algodImporterMetadata.Name)
	assert.Equal(t, metadata.Description, algodImporterMetadata.Description)
	assert.Equal(t, metadata.Deprecated, algodImporterMetadata.Deprecated)
}

func TestCloseSuccess(t *testing.T) {
	t.Parallel()
	logger := logrus.New()
	ctx := context.Background()
	pRound := sdk.Round(1)

	ts := NewAlgodServer(GenesisResponder, MakePostSyncRoundResponder(http.StatusOK), BlockAfterResponder)
	testImporter := New()
	cfgStr := fmt.Sprintf(`---
mode: %s
netaddr: %s
`, archivalModeStr, ts.URL)
	err := testImporter.Init(ctx, conduit.MakePipelineInitProvider(&pRound, nil), plugins.MakePluginConfig(cfgStr), logger)
	assert.NoError(t, err)
	gen, err := testImporter.GetGenesis()
	assert.NoError(t, err)
	assert.NotNil(t, gen)
	err = testImporter.Close()
	assert.NoError(t, err)
}

func Test_checkRounds(t *testing.T) {
	type args struct {
		catchpointRound uint64
		nodeRound       uint64
		targetRound     uint64
	}
	tests := []struct {
		name         string
		args         args
		want         bool
		wantErr      assert.ErrorAssertionFunc
		wantLogLevel logrus.Level
		wantLogMsg   string
	}{
		{
			name: "Skip catchpoint",
			args: args{
				catchpointRound: 1000,
				nodeRound:       1001,
				targetRound:     1002,
			},
			want:         false,
			wantErr:      assert.NoError,
			wantLogLevel: logrus.InfoLevel,
			wantLogMsg:   "No catchup required. Node round 1001, target round 1002, catchpoint round 1000.",
		},
		{
			name: "Catchup requested.",
			args: args{
				catchpointRound: 1002,
				nodeRound:       1001,
				targetRound:     1003,
			},
			want:         true,
			wantErr:      assert.NoError,
			wantLogLevel: logrus.InfoLevel,
			wantLogMsg:   "Catchup requested. Node round 1001, target round 1003, catchpoint round 1002.",
		},
		{
			name: "Catchup required. Success.",
			args: args{
				catchpointRound: 1000,
				nodeRound:       5000,
				targetRound:     1002,
			},
			want:         true,
			wantErr:      assert.NoError,
			wantLogLevel: logrus.InfoLevel,
			wantLogMsg:   "Catchup required, node round ahead of target round. Node round 5000, target round 1002, catchpoint round 1000.",
		},
		{
			name: "Catchup required. Error.",
			args: args{
				catchpointRound: 6000,
				nodeRound:       5000,
				targetRound:     1002,
			},
			want:         false,
			wantErr:      assert.Error,
			wantLogLevel: logrus.ErrorLevel,
			wantLogMsg:   "Catchup required but no valid catchpoint available, node round 5000 and catchpoint round 6000 are ahead of target round 1002.",
		},
	}
	for _, tt := range tests {
		tt := tt
		t.Run(tt.name, func(t *testing.T) {
			t.Parallel()
			testLogger, hook := test.NewNullLogger()
			got, err := checkRounds(testLogger, tt.args.catchpointRound, tt.args.nodeRound, tt.args.targetRound)

			// Write 1 line to the log.
			require.Len(t, hook.Entries, 1)
			require.Equal(t, tt.wantLogLevel, hook.Entries[0].Level)
			require.Equal(t, tt.wantLogMsg, hook.Entries[0].Message)

			// Check the error
			if !tt.wantErr(t, err, fmt.Sprintf("checkRounds(-, %v, %v, %v)", tt.args.catchpointRound, tt.args.nodeRound, tt.args.targetRound)) {
				return
			}

			// Check return values
			assert.Equalf(t, tt.want, got, "checkRounds(-, %v, %v, %v)", tt.args.catchpointRound, tt.args.nodeRound, tt.args.targetRound)

		})
	}
}

func TestInitCatchup(t *testing.T) {
	tests := []struct {
		name        string
		catchpoint  string
		targetRound sdk.Round
		adminToken  string // to trigger fast-catchup
		algodServer *httptest.Server
<<<<<<< HEAD
=======
		netAddr     string
>>>>>>> e48bac26
		errInit     string
		errGetGen   string
		logs        []string
	}{
		{
			name:        "get genesis failure - (due to bad netaddr)",
			targetRound: 1,
			algodServer: NewAlgodServer(
				GenesisResponder,
				MakePostSyncRoundResponder(http.StatusBadRequest)),
			netAddr:   "this is not a valid netaddr",
			errInit:   `invalid character " " in host name`,
			errGetGen: "algod importer is missing its genesis: GetGenesis() should be called only after Init()",
			logs:      []string{}},
		{
			name:        "sync round failure",
			targetRound: 1,
			algodServer: NewAlgodServer(
				GenesisResponder,
				MakePostSyncRoundResponder(http.StatusBadRequest)),
<<<<<<< HEAD
=======
			netAddr:   "",
>>>>>>> e48bac26
			errInit:   "received unexpected error setting sync round (1): HTTP 400",
			errGetGen: "",
			logs:      []string{}},
		{
			name:       "catchpoint parse failure",
			adminToken: "admin",
			catchpoint: "notvalid",
			algodServer: NewAlgodServer(
				GenesisResponder,
				MakePostSyncRoundResponder(http.StatusOK)),
<<<<<<< HEAD
=======
			netAddr:   "",
>>>>>>> e48bac26
			errInit:   "unable to parse catchpoint, invalid format",
			errGetGen: "",
			logs:      []string{}},
		{
			name:       "invalid catchpoint round uint parsing error",
			adminToken: "admin",
			catchpoint: "abcd#abcd",
			algodServer: NewAlgodServer(
				GenesisResponder,
				MakePostSyncRoundResponder(http.StatusOK)),
<<<<<<< HEAD
=======
			netAddr:   "",
>>>>>>> e48bac26
			errInit:   "invalid syntax",
			errGetGen: "",
			logs:      []string{}},
		{
			name:       "node status failure",
			adminToken: "admin",
			catchpoint: "1234#abcd",
			algodServer: NewAlgodServer(
				GenesisResponder,
				MakePostSyncRoundResponder(http.StatusOK),
				MakeMsgpStatusResponder("get", "/v2/status", http.StatusBadRequest, "")),
<<<<<<< HEAD
=======
			netAddr:   "",
>>>>>>> e48bac26
			errInit:   "received unexpected error failed to get node status: HTTP 400",
			errGetGen: "",
			logs:      []string{}},
		{
			name:        "catchpoint round before node round skips fast catchup",
			adminToken:  "admin",
			catchpoint:  "1234#abcd",
			targetRound: 1235,
			algodServer: NewAlgodServer(
				GenesisResponder,
				MakePostSyncRoundResponder(http.StatusOK),
				MakeNodeStatusResponder(models.NodeStatus{LastRound: 1235})),
<<<<<<< HEAD
=======
			netAddr:   "",
>>>>>>> e48bac26
			errInit:   "",
			errGetGen: "",
			logs:      []string{"No catchup required. Node round 1235, target round 1235, catchpoint round 1234."},
		},
		{
			name:        "start catchpoint catchup failure",
			adminToken:  "admin",
			catchpoint:  "1236#abcd",
			targetRound: 1240,
			algodServer: NewAlgodServer(
				GenesisResponder,
				MakePostSyncRoundResponder(http.StatusOK),
				MakeNodeStatusResponder(models.NodeStatus{LastRound: 1235}),
				MakeMsgpStatusResponder("get", "/v2/catchup/", http.StatusBadRequest, "")),
<<<<<<< HEAD
=======
			netAddr:   "",
>>>>>>> e48bac26
			errInit:   "POST /v2/catchup/1236#abcd received unexpected error: HTTP 400",
			errGetGen: "",
			logs:      []string{},
		},
		{
			name:        "monitor catchup node status failure",
			adminToken:  "admin",
			catchpoint:  "1236#abcd",
			targetRound: 1239,
			algodServer: NewAlgodServer(
				GenesisResponder,
				MakePostSyncRoundResponder(http.StatusOK),
				// OK in 'catchupNode', fail in 'monitorCatchup'
				MakeJsonResponderSeries("/v2/status", []int{http.StatusOK, http.StatusBadRequest}, []interface{}{models.NodeStatus{LastRound: 1235}}),
				MakeMsgpStatusResponder("post", "/v2/catchup/", http.StatusOK, "")),
<<<<<<< HEAD
=======
			netAddr:   "",
>>>>>>> e48bac26
			errInit:   "received unexpected error getting node status: HTTP 400",
			errGetGen: "",
			logs:      []string{},
		},
		{
			name:       "auto catchup used (even if the mocking isn't setup for it)",
			adminToken: "admin",
			catchpoint: "",
			algodServer: NewAlgodServer(
				GenesisResponder,
				MakePostSyncRoundResponder(http.StatusOK),
				MakeJsonResponderSeries("/v2/status", []int{http.StatusOK, http.StatusBadRequest}, []interface{}{models.NodeStatus{LastRound: 1235}}),
			),
<<<<<<< HEAD
=======
			netAddr:   "",
>>>>>>> e48bac26
			errInit:   "",
			errGetGen: "",
			logs:      []string{"failed to lookup catchpoint label list"},
		},
		{
			name:        "wait for node to catchup error",
			adminToken:  "admin",
			targetRound: 1240,
			catchpoint:  "1236#abcd",
			algodServer: NewAlgodServer(
				GenesisResponder,
				MakePostSyncRoundResponder(http.StatusOK),
				MakeJsonResponderSeries("/v2/status", []int{http.StatusOK, http.StatusOK, http.StatusBadRequest}, []interface{}{models.NodeStatus{LastRound: 1235}}),
				MakeMsgpStatusResponder("post", "/v2/catchup/", http.StatusOK, nil)),
<<<<<<< HEAD
=======
			netAddr:   "",
>>>>>>> e48bac26
			errInit:   "received unexpected error (StatusAfterBlock) waiting for node to catchup: HTTP 400",
			errGetGen: "",
			logs:      []string{},
		},
		{
			name:        "monitor catchup success",
			adminToken:  "admin",
			targetRound: 1237,
			catchpoint:  "1236#abcd",
			algodServer: NewAlgodServer(
				GenesisResponder,
				MakePostSyncRoundResponder(http.StatusOK),
				MakeJsonResponderSeries("/v2/status", []int{http.StatusOK}, []interface{}{
					models.NodeStatus{LastRound: 1235},
					models.NodeStatus{Catchpoint: "1236#abcd", CatchpointProcessedAccounts: 1, CatchpointTotalAccounts: 1},
					models.NodeStatus{Catchpoint: "1236#abcd", CatchpointVerifiedAccounts: 1, CatchpointTotalAccounts: 1},
					models.NodeStatus{Catchpoint: "1236#abcd", CatchpointAcquiredBlocks: 1, CatchpointTotalBlocks: 1},
					models.NodeStatus{Catchpoint: "1236#abcd"},
					models.NodeStatus{LastRound: 1236},
				}),
				MakeMsgpStatusResponder("post", "/v2/catchup/", http.StatusOK, "")),
<<<<<<< HEAD
=======
			netAddr:   "",
>>>>>>> e48bac26
			errInit:   "",
			errGetGen: "",
			logs: []string{
				"catchup phase Processed Accounts: 1 / 1",
				"catchup phase Verified Accounts: 1 / 1",
				"catchup phase Acquired Blocks: 1 / 1",
				"catchup phase Verified Blocks",
			}},
	}
	for _, ttest := range tests {
		ttest := ttest
		t.Run(ttest.name, func(t *testing.T) {
			t.Parallel()
			testLogger, hook := test.NewNullLogger()
			testImporter := &algodImporter{}
			cfg := Config{
				Mode:    "follower",
				NetAddr: ttest.algodServer.URL,
				CatchupConfig: CatchupParams{
					Catchpoint: ttest.catchpoint,
					AdminToken: ttest.adminToken,
				},
			}
			if ttest.netAddr != "" {
				cfg.NetAddr = ttest.netAddr
			}
			cfgStr, err := yaml.Marshal(cfg)
			require.NoError(t, err)
			err = testImporter.Init(context.Background(), conduit.MakePipelineInitProvider(&ttest.targetRound, nil), plugins.MakePluginConfig(string(cfgStr)), testLogger)
			if ttest.errInit != "" {
				require.ErrorContains(t, err, ttest.errInit, ttest.errInit)
			} else {
				require.NoError(t, err)
			}
			gen, errGG := testImporter.GetGenesis()
			if ttest.errGetGen != "" {
				require.Nil(t, gen)
				require.ErrorContains(t, errGG, ttest.errGetGen, ttest.errGetGen)
			} else {
				require.NotNil(t, gen)
				require.NoError(t, errGG)
			}

			_ = testImporter.Close()
			// Make sure each of the expected log messages are present
			for _, log := range ttest.logs {
				found := false
				for _, entry := range hook.AllEntries() {
					found = found || strings.Contains(entry.Message, log)
				}
				assert.True(t, found, "Expected log was not found: '%s'", log)
			}
		})
	}
}

func TestInitParseUrlFailure(t *testing.T) {
	t.Parallel()
	ctx := context.Background()
	pRound := sdk.Round(1)
	logger := logrus.New()

	url := ".0.0.0.0.0.0.0:1234"
	testImporter := New()
	cfgStr := fmt.Sprintf(`---
mode: %s
netaddr: %s
`, "follower", url)
	err := testImporter.Init(ctx, conduit.MakePipelineInitProvider(&pRound, nil), plugins.MakePluginConfig(cfgStr), logger)
	assert.ErrorContains(t, err, "parse")
	gen, err := testImporter.GetGenesis()
	require.ErrorContains(t, err, "algod importer is missing its genesis")
	assert.Nil(t, gen)
}

func TestInitModeFailure(t *testing.T) {
	t.Parallel()
	ctx := context.Background()
	pRound := sdk.Round(1)
	logger := logrus.New()

	name := "foobar"
	ts := NewAlgodServer(GenesisResponder)
	testImporter := New()
	cfgStr := fmt.Sprintf(`---
mode: %s
netaddr: %s
`, name, ts.URL)
	err := testImporter.Init(ctx, conduit.MakePipelineInitProvider(&pRound, nil), plugins.MakePluginConfig(cfgStr), logger)
	assert.EqualError(t, err, fmt.Sprintf("algod importer was set to a mode (%s) that wasn't supported", name))
	gen, err := testImporter.GetGenesis()
	require.ErrorContains(t, err, "algod importer is missing its genesis")
	assert.Nil(t, gen)
}

func TestInitGenesisFailure(t *testing.T) {
	t.Parallel()
	ctx := context.Background()
	pRound := sdk.Round(1)
	logger := logrus.New()

	ts := NewAlgodServer(MakeGenesisResponder(sdk.Genesis{}))
	testImporter := New()
	cfgStr := fmt.Sprintf(`---
mode: %s
netaddr: %s
`, archivalModeStr, ts.URL)
	err := testImporter.Init(ctx, conduit.MakePipelineInitProvider(&pRound, nil), plugins.MakePluginConfig(cfgStr), logger)
	assert.Error(t, err)
	assert.ErrorContains(t, err, "unable to fetch genesis file")
	gen, err := testImporter.GetGenesis()
	assert.Nil(t, gen)
	require.ErrorContains(t, err, "algod importer is missing its genesis")
	testImporter.Close()
}

func TestInitUnmarshalFailure(t *testing.T) {
	t.Parallel()
	ctx := context.Background()
	pRound := sdk.Round(1)
	logger := logrus.New()

	testImporter := New()
	err := testImporter.Init(ctx, conduit.MakePipelineInitProvider(&pRound, nil), plugins.MakePluginConfig("`"), logger)
	assert.Error(t, err)
	assert.ErrorContains(t, err, "connect failure in unmarshalConfig")
	gen, err := testImporter.GetGenesis()
	require.ErrorContains(t, err, "algod importer is missing its genesis")
	assert.Nil(t, gen)
	testImporter.Close()
}

func TestWaitForBlockBlockFailure(t *testing.T) {
	t.Parallel()
	ctx := context.Background()
	pRound := sdk.Round(1)
	logger := logrus.New()

	ts := NewAlgodServer(GenesisResponder, MakePostSyncRoundResponder(http.StatusNotFound), BlockAfterResponder)
	testImporter := New()
	cfgStr := fmt.Sprintf(`---
mode: %s
netaddr: %s
`, archivalModeStr, ts.URL)
	err := testImporter.Init(ctx, conduit.MakePipelineInitProvider(&pRound, nil), plugins.MakePluginConfig(cfgStr), logger)
	assert.NoError(t, err)
	gen, err := testImporter.GetGenesis()
	require.NoError(t, err)
	assert.NotNil(t, gen)
	assert.NotEqual(t, testImporter, nil)

	blk, err := testImporter.GetBlock(uint64(10))
	assert.Error(t, err)
	assert.True(t, blk.Empty())

}

func TestGetBlockSuccess(t *testing.T) {
	tests := []struct {
		name        string
		mode        string
		algodServer *httptest.Server
	}{
		{
			name: "default",
			mode: "",
			algodServer: NewAlgodServer(GenesisResponder,
				BlockResponder,
				BlockAfterResponder,
				MakePostSyncRoundResponder(http.StatusNotFound))},
		{
			name: "archival",
			mode: "archival",
			algodServer: NewAlgodServer(GenesisResponder,
				BlockResponder,
				BlockAfterResponder,
				MakePostSyncRoundResponder(http.StatusNotFound))},
		{
			name: "follower",
			mode: "follower",
			algodServer: NewAlgodServer(GenesisResponder,
				BlockResponder,
				BlockAfterResponder, LedgerStateDeltaResponder, MakePostSyncRoundResponder(http.StatusOK)),
		},
	}
	for _, tc := range tests {
		tc := tc
		t.Run(tc.name, func(t *testing.T) {
			t.Parallel()
			cfg := Config{
				Mode:    tc.mode,
				NetAddr: tc.algodServer.URL,
			}
			cfgStr, err := yaml.Marshal(cfg)
			require.NoError(t, err)

			logger := logrus.New()
			pRound := sdk.Round(1)
			ctx, cancel := context.WithCancel(context.Background())
			defer cancel()
			testImporter := &algodImporter{}

			err = testImporter.Init(ctx, conduit.MakePipelineInitProvider(&pRound, nil), plugins.MakePluginConfig(string(cfgStr)), logger)
			assert.NoError(t, err)
			gen, err := testImporter.GetGenesis()
			require.NoError(t, err)
			assert.NotNil(t, gen)
			assert.NotEqual(t, testImporter, nil)

			downloadedBlk, err := testImporter.GetBlock(uint64(0))
			assert.NoError(t, err)
			assert.Equal(t, downloadedBlk.Round(), uint64(0))
			assert.True(t, downloadedBlk.Empty())
			assert.Nil(t, downloadedBlk.Delta)

			downloadedBlk, err = testImporter.GetBlock(uint64(10))
			assert.NoError(t, err)
			assert.Equal(t, downloadedBlk.Round(), uint64(10))
			assert.True(t, downloadedBlk.Empty())
			// Delta only set in follower mode
			if tc.name == followerModeStr {
				assert.NotNil(t, downloadedBlk.Delta)
			} else {
				assert.Nil(t, downloadedBlk.Delta)
			}
		})
	}
}

func TestGetBlockContextCancelled(t *testing.T) {
	tests := []struct {
		name        string
		algodServer *httptest.Server
	}{
		{
			name: "archival",
			algodServer: NewAlgodServer(GenesisResponder,
				BlockResponder,
				BlockAfterResponder,
				MakePostSyncRoundResponder(http.StatusNotFound)),
		}, {
			name: "follower",
			algodServer: NewAlgodServer(GenesisResponder,
				BlockResponder,
				BlockAfterResponder,
				LedgerStateDeltaResponder,
				MakePostSyncRoundResponder(http.StatusOK)),
		},
	}

	for _, ttest := range tests {
		ttest := ttest
		t.Run(ttest.name, func(t *testing.T) {
			t.Parallel()

			logger := logrus.New()
			pRound := sdk.Round(1)
			ctx, cancel := context.WithCancel(context.Background())

			testImporter := New()
			cfgStr := fmt.Sprintf(`---
mode: %s
netaddr: %s
`, ttest.name, ttest.algodServer.URL)
			err := testImporter.Init(ctx, conduit.MakePipelineInitProvider(&pRound, nil), plugins.MakePluginConfig(cfgStr), logger)
			assert.NoError(t, err)
			gen, err := testImporter.GetGenesis()
			require.NoError(t, err)
			assert.NotNil(t, gen)
			assert.NotEqual(t, testImporter, nil)

			cancel()
			_, err = testImporter.GetBlock(uint64(10))
			assert.Error(t, err)
		})
	}
}

func TestGetBlockFailure(t *testing.T) {
	tests := []struct {
		name        string
		algodServer *httptest.Server
	}{
		{
			name: "archival",
			algodServer: NewAlgodServer(
				GenesisResponder,
				BlockAfterResponder,
				MakePostSyncRoundResponder(http.StatusNotFound)),
		}, {
			name: "follower",
			algodServer: NewAlgodServer(
				GenesisResponder,
				BlockAfterResponder,
				LedgerStateDeltaResponder,
				MakePostSyncRoundResponder(http.StatusOK)),
		},
	}
	for _, ttest := range tests {
		ttest := ttest
		t.Run(ttest.name, func(t *testing.T) {
			t.Parallel()
			logger := logrus.New()
			pRound := sdk.Round(1)
			ctx, cancel := context.WithCancel(context.Background())

			testImporter := New()
			cfgStr := fmt.Sprintf(`---
mode: %s
netaddr: %s
`, ttest.name, ttest.algodServer.URL)
			err := testImporter.Init(ctx, conduit.MakePipelineInitProvider(&pRound, nil), plugins.MakePluginConfig(cfgStr), logger)
			assert.NoError(t, err)
			gen, err := testImporter.GetGenesis()
			require.NoError(t, err)
			assert.NotNil(t, gen)
			assert.NotEqual(t, testImporter, nil)

			_, err = testImporter.GetBlock(uint64(10))
			assert.Error(t, err)
			cancel()
		})
	}
}

func TestAlgodImporter_ProvideMetrics(t *testing.T) {
	t.Parallel()
	testImporter := &algodImporter{}
	assert.Len(t, testImporter.ProvideMetrics("blah"), 1)
}

func TestGetBlockErrors(t *testing.T) {
	testcases := []struct {
		name                string
		rnd                 uint64
		blockAfterResponder algodCustomHandler
		blockResponder      algodCustomHandler
		deltaResponder      algodCustomHandler
		logs                []string
		err                 string
	}{
		{
			name:                "Cannot get status",
			rnd:                 123,
			blockAfterResponder: MakeJsonResponderSeries("/wait-for-block-after", []int{http.StatusOK, http.StatusNotFound}, []interface{}{models.NodeStatus{}}),
			err:                 fmt.Sprintf("error getting status for round"),
			logs:                []string{"error getting status for round 123", "failed to get block for round 123 "},
		},
		{
			name:                "Cannot get block",
			rnd:                 123,
			blockAfterResponder: BlockAfterResponder,
			blockResponder:      MakeMsgpStatusResponder("get", "/v2/blocks/", http.StatusNotFound, ""),
			err:                 fmt.Sprintf("failed to get block"),
			logs:                []string{"error getting block for round 123", "failed to get block for round 123 "},
		},
		{
			name:                "Cannot get delta (node behind)",
			rnd:                 200,
			blockAfterResponder: MakeBlockAfterResponder(models.NodeStatus{LastRound: 50}),
			blockResponder:      BlockResponder,
			deltaResponder:      MakeMsgpStatusResponder("get", "/v2/deltas/", http.StatusNotFound, ""),
			err:                 fmt.Sprintf("ledger state delta not found: node round (50) is behind required round (200)"),
			logs:                []string{"ledger state delta not found: node round (50) is behind required round (200)"},
		},
		{
			name:                "Cannot get delta (caught up)",
			rnd:                 200,
			blockAfterResponder: MakeBlockAfterResponder(models.NodeStatus{LastRound: 200}),
			blockResponder:      BlockResponder,
			deltaResponder:      MakeMsgpStatusResponder("get", "/v2/deltas/", http.StatusNotFound, ""),
			err:                 fmt.Sprintf("ledger state delta not found: node round (200), required round (200)"),
			logs:                []string{"ledger state delta not found: node round (200), required round (200)"},
		},
	}

	for _, tc := range testcases {
		tc := tc
		t.Run(tc.name, func(t *testing.T) {
			t.Parallel()
			testLogger, hook := test.NewNullLogger()

			// Setup mock algod
			handler := NewAlgodHandler(
				GenesisResponder,
				MakePostSyncRoundResponder(http.StatusOK),
				tc.blockAfterResponder,
				tc.blockResponder,
				tc.deltaResponder)
			mockServer := httptest.NewServer(handler)

			// Configure importer to use follow mode and mock server.
			cfg := Config{
				Mode:    followerModeStr,
				NetAddr: mockServer.URL,
			}
			cfgStr, err := yaml.Marshal(cfg)
			require.NoError(t, err)
			pcfg := plugins.MakePluginConfig(string(cfgStr))

			ctx := context.Background()
			pRound := sdk.Round(1)

			testImporter := &algodImporter{}
			var gen *sdk.Genesis
			err = testImporter.Init(ctx, conduit.MakePipelineInitProvider(&pRound, nil), pcfg, testLogger)
			require.NoError(t, err)
			gen, err = testImporter.GetGenesis()
			require.NoError(t, err)
			require.NotNil(t, gen)

			// Run the test
			_, err = testImporter.GetBlock(tc.rnd)
			noError := assert.ErrorContains(t, err, tc.err)

			// Make sure each of the expected log messages are present
			for _, log := range tc.logs {
				found := false
				for _, entry := range hook.AllEntries() {
					found = found || strings.Contains(entry.Message, log)
				}
				noError = noError && assert.True(t, found, "Expected log was not found: '%s'", log)
			}

			// Print logs if there was an error.
			if !noError {
				fmt.Println("An error was detected, printing logs")
				fmt.Println("------------------------------------")
				for _, entry := range hook.AllEntries() {
					fmt.Printf(" %s\n", entry.Message)
				}
				fmt.Println("------------------------------------")
			}
		})
	}
}

func TestGetMissingCatchpointLabel(t *testing.T) {
	t.Parallel()
	ts := httptest.NewServer(http.HandlerFunc(func(w http.ResponseWriter, r *http.Request) {
		fmt.Fprintln(w, "1000#abcd\n1100#abcd\n1200#abcd")
	}))
	defer ts.Close()
	label, err := getMissingCatchpointLabel(ts.URL, 1101)
	require.NoError(t, err)
	// closest without going over
	require.Equal(t, "1100#abcd", label)
}

func TestGetMissingCatchpointLabelError(t *testing.T) {
	t.Parallel()
	ts := httptest.NewServer(http.HandlerFunc(func(w http.ResponseWriter, r *http.Request) {
		fmt.Fprintln(w, "")
	}))
	defer ts.Close()
	_, err := getMissingCatchpointLabel(ts.URL, 1100)
	require.ErrorContains(t, err, "no catchpoint label found for round 1100 at:")
}

func TestNeedsCatchup(t *testing.T) {
	testcases := []struct {
		name       string
		mode       int
		round      uint64
		responders []algodCustomHandler
		logMsg     string
		result     bool
	}{
		{
			name:       "Follower mode, no delta",
			mode:       followerMode,
			round:      1234,
			responders: []algodCustomHandler{},
			logMsg:     "Unable to fetch state delta for round",
			result:     true,
		},
		{
			name:       "Follower mode, delta",
			mode:       followerMode,
			round:      1234,
			responders: []algodCustomHandler{LedgerStateDeltaResponder},
			logMsg:     "",
			result:     false,
		},
		{
			name:       "Follower mode round 0, no block",
			mode:       followerMode,
			round:      0,
			responders: []algodCustomHandler{},
			logMsg:     "Unable to fetch block for round 0",
			result:     true,
		},
		{
			name:       "Follower mode round 0, delta",
			mode:       followerMode,
			round:      0,
			responders: []algodCustomHandler{BlockResponder},
			logMsg:     "",
			result:     false,
		},
		{
			name:       "Archival mode, no block",
			mode:       archivalMode,
			round:      1234,
			responders: []algodCustomHandler{},
			logMsg:     "Unable to fetch block for round",
			result:     true,
		},
		{
			name:       "Archival mode, block",
			mode:       archivalMode,
			round:      1234,
			responders: []algodCustomHandler{BlockResponder},
			logMsg:     "",
			result:     false,
		},
	}

	for _, tc := range testcases {
		tc := tc
		t.Run(tc.name, func(t *testing.T) {
			t.Parallel()

			server := NewAlgodServer(tc.responders...)
			client, err := algod.MakeClient(server.URL, "")
			require.NoError(t, err)

			testLogger, hook := test.NewNullLogger()
			testImporter := &algodImporter{
				ctx:     context.Background(),
				aclient: client,
				logger:  testLogger,
				mode:    tc.mode,
				cfg: Config{
					NetAddr: server.URL,
				},
			}

			assert.Equal(t, tc.result, testImporter.needsCatchup(tc.round))
			if tc.logMsg != "" {
				assert.Len(t, hook.AllEntries(), 1)
				assert.Contains(t, hook.LastEntry().Message, tc.logMsg)
			} else {
				assert.Len(t, hook.AllEntries(), 0)
			}
		})
	}
}<|MERGE_RESOLUTION|>--- conflicted
+++ resolved
@@ -151,10 +151,7 @@
 		targetRound sdk.Round
 		adminToken  string // to trigger fast-catchup
 		algodServer *httptest.Server
-<<<<<<< HEAD
-=======
 		netAddr     string
->>>>>>> e48bac26
 		errInit     string
 		errGetGen   string
 		logs        []string
@@ -175,10 +172,7 @@
 			algodServer: NewAlgodServer(
 				GenesisResponder,
 				MakePostSyncRoundResponder(http.StatusBadRequest)),
-<<<<<<< HEAD
-=======
-			netAddr:   "",
->>>>>>> e48bac26
+			netAddr:   "",
 			errInit:   "received unexpected error setting sync round (1): HTTP 400",
 			errGetGen: "",
 			logs:      []string{}},
@@ -189,10 +183,7 @@
 			algodServer: NewAlgodServer(
 				GenesisResponder,
 				MakePostSyncRoundResponder(http.StatusOK)),
-<<<<<<< HEAD
-=======
-			netAddr:   "",
->>>>>>> e48bac26
+			netAddr:   "",
 			errInit:   "unable to parse catchpoint, invalid format",
 			errGetGen: "",
 			logs:      []string{}},
@@ -203,10 +194,7 @@
 			algodServer: NewAlgodServer(
 				GenesisResponder,
 				MakePostSyncRoundResponder(http.StatusOK)),
-<<<<<<< HEAD
-=======
-			netAddr:   "",
->>>>>>> e48bac26
+			netAddr:   "",
 			errInit:   "invalid syntax",
 			errGetGen: "",
 			logs:      []string{}},
@@ -218,10 +206,7 @@
 				GenesisResponder,
 				MakePostSyncRoundResponder(http.StatusOK),
 				MakeMsgpStatusResponder("get", "/v2/status", http.StatusBadRequest, "")),
-<<<<<<< HEAD
-=======
-			netAddr:   "",
->>>>>>> e48bac26
+			netAddr:   "",
 			errInit:   "received unexpected error failed to get node status: HTTP 400",
 			errGetGen: "",
 			logs:      []string{}},
@@ -234,10 +219,7 @@
 				GenesisResponder,
 				MakePostSyncRoundResponder(http.StatusOK),
 				MakeNodeStatusResponder(models.NodeStatus{LastRound: 1235})),
-<<<<<<< HEAD
-=======
-			netAddr:   "",
->>>>>>> e48bac26
+			netAddr:   "",
 			errInit:   "",
 			errGetGen: "",
 			logs:      []string{"No catchup required. Node round 1235, target round 1235, catchpoint round 1234."},
@@ -252,10 +234,7 @@
 				MakePostSyncRoundResponder(http.StatusOK),
 				MakeNodeStatusResponder(models.NodeStatus{LastRound: 1235}),
 				MakeMsgpStatusResponder("get", "/v2/catchup/", http.StatusBadRequest, "")),
-<<<<<<< HEAD
-=======
-			netAddr:   "",
->>>>>>> e48bac26
+			netAddr:   "",
 			errInit:   "POST /v2/catchup/1236#abcd received unexpected error: HTTP 400",
 			errGetGen: "",
 			logs:      []string{},
@@ -271,10 +250,7 @@
 				// OK in 'catchupNode', fail in 'monitorCatchup'
 				MakeJsonResponderSeries("/v2/status", []int{http.StatusOK, http.StatusBadRequest}, []interface{}{models.NodeStatus{LastRound: 1235}}),
 				MakeMsgpStatusResponder("post", "/v2/catchup/", http.StatusOK, "")),
-<<<<<<< HEAD
-=======
-			netAddr:   "",
->>>>>>> e48bac26
+			netAddr:   "",
 			errInit:   "received unexpected error getting node status: HTTP 400",
 			errGetGen: "",
 			logs:      []string{},
@@ -288,10 +264,7 @@
 				MakePostSyncRoundResponder(http.StatusOK),
 				MakeJsonResponderSeries("/v2/status", []int{http.StatusOK, http.StatusBadRequest}, []interface{}{models.NodeStatus{LastRound: 1235}}),
 			),
-<<<<<<< HEAD
-=======
-			netAddr:   "",
->>>>>>> e48bac26
+			netAddr:   "",
 			errInit:   "",
 			errGetGen: "",
 			logs:      []string{"failed to lookup catchpoint label list"},
@@ -306,10 +279,7 @@
 				MakePostSyncRoundResponder(http.StatusOK),
 				MakeJsonResponderSeries("/v2/status", []int{http.StatusOK, http.StatusOK, http.StatusBadRequest}, []interface{}{models.NodeStatus{LastRound: 1235}}),
 				MakeMsgpStatusResponder("post", "/v2/catchup/", http.StatusOK, nil)),
-<<<<<<< HEAD
-=======
-			netAddr:   "",
->>>>>>> e48bac26
+			netAddr:   "",
 			errInit:   "received unexpected error (StatusAfterBlock) waiting for node to catchup: HTTP 400",
 			errGetGen: "",
 			logs:      []string{},
@@ -331,10 +301,7 @@
 					models.NodeStatus{LastRound: 1236},
 				}),
 				MakeMsgpStatusResponder("post", "/v2/catchup/", http.StatusOK, "")),
-<<<<<<< HEAD
-=======
-			netAddr:   "",
->>>>>>> e48bac26
+			netAddr:   "",
 			errInit:   "",
 			errGetGen: "",
 			logs: []string{
